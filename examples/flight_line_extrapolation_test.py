--- conflicted
+++ resolved
@@ -55,12 +55,7 @@
 }
 
 
-<<<<<<< HEAD
-
 if (args.key == 'data' or args.key == 'all'):
-=======
-if (args.key == 'build' or args.key == 'all'):
->>>>>>> f861d078
     data_config = rsCNN.data_management.DataConfig(window_radius, feature_files, response_files, **config_options)
     features, responses, fold_assignments = rsCNN.data_management.training_data.build_regression_training_data_ordered(
         data_config)
@@ -115,14 +110,13 @@
     response_scaler.load()
     for _f in range(len(application_feature_files)):
         rsCNN.data_management.apply_model_to_data.apply_model_to_raster(cnn,
-<<<<<<< HEAD
-                                                                     data_config,
-                                                                     application_feature_files[_f],
-                                                                     application_output_basenames[_f],
-                                                                     make_png=False,
-                                                                     make_tif=True,
-                                                                     feature_transformer=feature_scaler,
-                                                                     response_transformer=response_scaler)
+                              data_config,
+                              application_feature_files[_f],
+                              application_output_basenames[_f],
+                              make_png=False,
+                              make_tif=True,
+                              feature_transformer=feature_scaler,
+                              response_transformer=response_scaler)
 
 
 if (args.key == 'model_eval' or args.key == 'all'):
@@ -136,12 +130,3 @@
                                           feature_scaler,
                                           response_scaler,
                                           data_config)
-=======
-                                                                        data_config,
-                                                                        application_feature_files[_f],
-                                                                        application_output_basenames[_f],
-                                                                        make_png=False,
-                                                                        make_tif=True,
-                                                                        feature_transformer=feature_scaler,
-                                                                        response_transformer=response_scaler)
->>>>>>> f861d078
