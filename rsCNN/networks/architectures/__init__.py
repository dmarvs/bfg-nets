import keras

from rsCNN.networks.architectures \
<<<<<<< HEAD
    import change_detection, dilation_net, flat_net, residual_dilation_net, residual_flat_net, residual_unet, unet
from rsCNN.networks.architectures import shared


_architecture_names = (
    'dilation_net', 'flat_net', 'residual_dilation_net', 'residual_flat_net', 'residual_unet', 'unet'
)


def get_architecture_options(architecture_name: str) -> shared.BaseArchitectureOptions:
    assert check_architecture_exists(architecture_name), \
        'Architecture does not exist ({}) in options: {}'.format(architecture_name, ', '.join(_architecture_names))
    return globals()[architecture_name].ArchitectureOptions()


def create_model_from_architecture_options(
        architecture_name: str, architecture_options: shared.BaseArchitectureOptions
) -> keras.models.Model:
    assert check_architecture_exists(architecture_name), \
        'Architecture does not exist ({}) in options: {}'.format(architecture_name, ', '.join(_architecture_names))
    kwargs = {field_name: getattr(architecture_options, field_name)
              for field_name, _, _ in architecture_options._field_defaults}
    return globals()[architecture_name].create_model(**kwargs)
=======
    import alex_net, change_detection, dilation_net, flat_net, residual_dilation_net, residual_flat_net, \
    residual_unet, unet
>>>>>>> 8eb02ebd


def check_architecture_exists(architecture_name: str) -> bool:
    return architecture_name in _architecture_names<|MERGE_RESOLUTION|>--- conflicted
+++ resolved
@@ -1,8 +1,8 @@
 import keras
 
 from rsCNN.networks.architectures \
-<<<<<<< HEAD
-    import change_detection, dilation_net, flat_net, residual_dilation_net, residual_flat_net, residual_unet, unet
+    import alex_net, change_detection, dilation_net, flat_net, residual_dilation_net, residual_flat_net, \
+    residual_unet, unet
 from rsCNN.networks.architectures import shared
 
 
@@ -25,10 +25,6 @@
     kwargs = {field_name: getattr(architecture_options, field_name)
               for field_name, _, _ in architecture_options._field_defaults}
     return globals()[architecture_name].create_model(**kwargs)
-=======
-    import alex_net, change_detection, dilation_net, flat_net, residual_dilation_net, residual_flat_net, \
-    residual_unet, unet
->>>>>>> 8eb02ebd
 
 
 def check_architecture_exists(architecture_name: str) -> bool:
