import os
from pathlib import Path
import re
from typing import List, Tuple

import fiona
import gdal
import numpy as np
import numpy.matlib
import ogr
import rasterio.features
from tqdm import tqdm

from rsCNN import configs
from rsCNN.data_management import scalers
# TODO:  remove * imports
from rsCNN.utils.general import *
from rsCNN.utils import logging


_logger = logging.get_child_logger(__name__)

MAX_UNIQUE_RESPONSES = 100


_FILENAME_BUILD_SUCCESS = 'success'
_FILENAME_RESPONSES_SUFFIX = 'responses_{}.npy'
_FILENAME_FEATURES_SUFFIX = 'features_{}.npy'
_FILENAME_WEIGHTS_SUFFIX = 'weights_{}.npy'
_VECTORIZED_FILENAMES = ('kml', 'shp')


def rasterize_vector(vector_file, geotransform, output_shape):
    """ Rasterizes an input vector directly into a numpy array.
    Arguments:
    vector_file - str
      Input vector file to be rasterized.
    geotransform - list
      A gdal style geotransform.
    output_shape - tuple
      The shape of the output file to be generated.

    Return:
    A rasterized 2-d numpy array.
    """
    ds = fiona.open(vector_file, 'r')
    geotransform = [geotransform[1], geotransform[2], geotransform[0],
                    geotransform[4], geotransform[5], geotransform[3]]
    mask = np.zeros(output_shape)
    for n in range(0, len(ds)):
        rasterio.features.rasterize([ds[n]['geometry']], transform=geotransform, default_value=1, out=mask)
    return mask


def build_or_load_rawfile_data(config: configs.Config, rebuild: bool = False):

    data_container = Dataset(config)
    data_container.check_input_files(
        config.raw_files.feature_files, config.raw_files.response_files,
        config.raw_files.boundary_files
    )

    data_container.feature_raw_band_types = data_container.get_band_types(
        config.raw_files.feature_files, config.raw_files.feature_data_type)
    data_container.response_raw_band_types = data_container.get_band_types(
        config.raw_files.response_files, config.raw_files.response_data_type)

    if rebuild is False:
        assert _check_built_data_files_exist(config, do_assert=True)
        features, responses, weights = _load_built_data_files(config)

    else:
        assert config.raw_files.feature_files is not [], 'feature files to pull data from are required'
        assert config.raw_files.response_files is not [], 'response files to pull data from are required'

        if (config.raw_files.ignore_projections is False):
            check_projections(
                config.raw_files.feature_files, config.raw_files.response_files,
                config.raw_files.boundary_files
            )

<<<<<<< HEAD
        # TODO: deal with boundary file list here as well if it exists
        check_resolutions(config.raw_files.feature_files, config.raw_files.response_files)
=======
        boundary_files = [loc_file for loc_file in config.boundary_file_list if gdal.Open(loc_file,
                          gdal.GA_ReadOnly) is not None]
        check_resolutions(config.raw_files.raw_feature_file_list,
        config.raw_files.raw_response_file_list, boundary_files)
>>>>>>> 3547f54d

        if (config.raw_files.response_data_format == 'FCN'):
            features, responses, weights, response_band_types = build_training_data_ordered(
                config, data_container.feature_raw_band_types, data_container.response_raw_band_types)
        elif (config.raw_files.response_data_format == 'CNN'):
            features, responses, weights, response_band_types = build_training_data_from_response_points(
                config, data_container.feature_raw_band_types, data_container.response_raw_band_types)
        else:
            raise NotImplementedError('Unknown response data format')

    data_container.features = features
    data_container.responses = responses
    data_container.weights = weights
    data_container.response_band_types = weights

    return data_container


def get_proj(fname):
    """ Get the projection of a raster/vector dataset.
    Arguments:
    fname - str
      Name of input file.
    is_vector - boolean
      Boolean indication of whether the file is a vector or a raster.

    Returns:
    The projection of the input fname
    """
    ds = gdal.Open(fname, gdal.GA_ReadOnly)
    if (ds is not None):
        b_proj = ds.GetProjection()
        if (b_proj is not None):
            return b_proj

    if (os.path.basename(fname).split('.')[-1] == 'shp'):
        vset = ogr.GetDriverByName('ESRI Shapefile').Open(fname, gdal.GA_ReadOnly)
    elif (os.path.basename(fname).split('.')[-1] == 'kml'):
        vset = ogr.GetDriverByName('KML').Open(fname, gdal.GA_ReadOnly)
    else:
        raise Exception('Cannot find projection from file {}'.format(fname))

    if (vset is None):
        raise Exception('Cannot find projection from file {}'.format(fname))
    else:
        b_proj = vset.GetLayer().GetSpatialRef()
        if (b_proj is None):
            raise Exception('Cannot find projection from file {}'.format(fname))
        else:
            b_proj = re.sub('\W', '', str(b_proj))

    return b_proj


def check_projections(a_files, b_files, c_files=[]):

    loc_a_files = [item for sublist in a_files for item in sublist]
    loc_b_files = [item for sublist in b_files for item in sublist]
    if (len(c_files) > 0):
        loc_c_files = [item for sublist in c_files for item in sublist]
    else:
        loc_c_files = []

    a_proj = []
    b_proj = []
    c_proj = []

    for _f in range(len(loc_a_files)):
        a_proj.append(get_proj(loc_a_files[_f]))
        b_proj.append(get_proj(loc_b_files[_f]))
        if (len(loc_c_files) > 0):
            c_proj.append(get_proj(loc_c_files[_f]))

    for _p in range(len(a_proj)):
        if (len(c_proj) > 0):
            assert (a_proj[_p] == b_proj[_p] and a_proj == c_proj[_p]), 'Projection_mismatch between\n{}: {},\n{}: {},\n{}: {}'.\
                format(a_proj[_p], loc_a_files[_p], b_proj[_p], loc_b_files[_p], c_proj[_p], loc_c_files[_p])
        else:
            assert (a_proj[_p] == b_proj[_p]), 'Projection_mismatch between\n{}: {}\n{}: {}'.\
                format(a_proj[_p], loc_a_files[_p], b_proj[_p], loc_b_files[_p])


def check_resolutions(a_files, b_files, c_files=[]):

    loc_a_files = [item for sublist in a_files for item in sublist]
    loc_b_files = [item for sublist in b_files for item in sublist]
    if (len(c_files) > 0):
        loc_c_files = [item for sublist in c_files for item in sublist]
    else:
        loc_c_files = []

    a_res = []
    b_res = []
    c_res = []

    for _f in range(len(loc_a_files)):
        a_res.append(np.array(gdal.Open(loc_a_files[_f], gdal.GA_ReadOnly).GetGeoTransform())[[1, 5]])
        b_res.append(np.array(gdal.Open(loc_b_files[_f], gdal.GA_ReadOnly).GetGeoTransform())[[1, 5]])
        if (len(loc_c_files) > 0):
            c_res.append(np.array(gdal.Open(loc_c_files[_f], gdal.GA_ReadOnly).GetGeoTransform())[[1, 5]])

    for _p in range(len(a_res)):
        if (len(c_res) > 0):
            assert (np.all(a_res[_p] == b_res[_p]) and np.all(a_res == c_res[_p])), 'Resolution mismatch between\n{}: {},\n{}: {},\n{}: {}'.\
                format(a_res[_p], loc_a_files[_p], b_res[_p], loc_b_files[_p], c_res[_p], loc_c_files[_p])
        else:
            assert (np.all(a_res[_p] == b_res[_p])), 'Resolution mimatch between\n{}: {}\n{}: {}'.\
                format(a_res[_p], loc_a_files[_p], b_res[_p], loc_b_files[_p])


# Calculates categorical weights for a single response

def calculate_categorical_weights(
        responses: List[np.array],
        weights: List[np.array],
        config: configs.Config,
        batch_size: int = 100
) -> List[np.array]:

    # find upper and lower boud
    lb = config.data_build.window_radius - config.data_build.loss_window_radius
    ub = -lb

    # get response/total counts (batch-wise)
    response_counts = np.zeros(responses[0].shape[-1])
    total_valid_count = 0
    for idx_array, response_array in enumerate(responses):
        if idx_array in (config.data_build.validation_fold, config.data_build.test_fold):
            continue
        for ind in range(0, response_array.shape[0], batch_size):
            if (lb == 0):
                lr = response_array[ind:ind+batch_size, ...]
            else:
                lr = response_array[ind:ind+batch_size, lb:ub, lb:ub, :]
            lr[lr == config.raw_files.response_nodata_value] = np.nan
            total_valid_count += np.sum(np.isfinite(lr))
            for _r in range(0, len(response_counts)):
                response_counts[_r] += np.nansum(lr[..., _r] == 1)

    # assign_weights
    for _array in range(len(responses)):
        for ind in range(0, responses[_array].shape[0], batch_size):

            lr = (responses[_array])[ind:ind+batch_size, ...]
            lrs = list(lr.shape)
            lrs.pop(-1)
            lw = np.zeros((lrs))
            for _r in range(0, len(response_counts)):
                lw[lr[..., _r] == 1] = total_valid_count / response_counts[_r]

            if (lb != 0):
                lw[:, :lb, :] = 0
                lw[:, ub:, :] = 0
                lw[:, :, :lb] = 0
                lw[:, :, ub:] = 0

            lws = list(lw.shape)
            lws.extend([1])
            lw = lw.reshape(lws)
            weights[_array][ind:ind+batch_size, ...] = lw

    return weights


def read_mask_chunk(boundary_vector_file: str, boundary_subset_geotransform: tuple, b_set: gdal.Dataset, boundary_upper_left: List, window_diameter: int, boundary_bad_value: float):
    # Start by checking if we're inside boundary, if there is one
    mask = None
    if (boundary_vector_file is not None):
        mask = rasterize_vector(boundary_vector_file, boundary_subset_geotransform, (window_diameter, window_diameter))
    if (b_set is not None):
        mask = b_set.ReadAsArray(boundary_upper_left[0], boundary_upper_left[1], window_diameter, window_diameter)

    if mask is None:
        mask = np.zeros((window_diameter, window_diameter)).astype(bool)
    else:
        mask = mask == boundary_bad_value

    return mask


def read_map_subset(datasets: List, upper_lefts: List[List[int]], window_diameter: int, mask, nodata_value):
    # Next check to see if we have a response, if so read all
    local_array = np.zeros((window_diameter, window_diameter, np.sum([lset.RasterCount for lset in datasets])))
    idx = 0
    for _file in range(len(datasets)):
        file_set = datasets[_file]
        file_upper_left = upper_lefts[_file]
        file_array = np.zeros((window_diameter, window_diameter, file_set.RasterCount))
        for _b in range(file_set.RasterCount):
            file_array[:, :, _b] = file_set.GetRasterBand(
                _b+1).ReadAsArray(file_upper_left[0], file_upper_left[1], window_diameter, window_diameter)

        file_array[file_array == nodata_value] = np.nan
        file_array[np.isfinite(file_array) is False] = np.nan
        file_array[mask, :] = np.nan

        mask[np.any(np.isnan(file_array), axis=-1)] = True
        if np.all(mask):
            return None, None
        local_array[..., idx:idx+file_array.shape[-1]] = file_array
        idx += file_array.shape[-1]

    return local_array, mask


def read_labeling_chunk(f_sets: List[gdal.Dataset],
                        feature_upper_lefts: List[List[int]],
                        config: configs.Config,
                        boundary_vector_file: str = None,
                        boundary_subset_geotransform: tuple = None,
                        b_set=None,
                        boundary_upper_left: List[int] = None):

    for _f in range(len(feature_upper_lefts)):
        if (np.any(feature_upper_lefts[_f] < config.data_build.window_radius)):
            _logger.trace('Feature read OOB')
            return None
        if (feature_upper_lefts[_f][0] > f_sets[_f].RasterXSize - config.data_build.window_radius):
            _logger.trace('Feature read OOB')
            return None
        if (feature_upper_lefts[_f][1] > f_sets[_f].RasterYSize - config.data_build.window_radius):
            _logger.trace('Feature read OOB')
            return None

    window_diameter = config.data_build.window_radius * 2

    mask = read_mask_chunk(boundary_vector_file,
                           boundary_subset_geotransform,
                           b_set,
                           boundary_upper_left,
                           window_diameter,
                           config.raw_files.boundary_bad_value)

    if not _check_mask_data_sufficient(mask, config.data_build.feature_nodata_maximum_fraction):
        _logger.trace('Insufficient mask data')
        return None

    local_feature, mask = read_map_subset(f_sets, feature_upper_lefts,
                                          window_diameter, mask, config.raw_files.feature_nodata_value)

    if not _check_mask_data_sufficient(mask, config.data_build.nodata_maximum_fraction):
        _logger.trace('Insufficient feature data')
        return None

    # Final check (propogate mask forward), and return
    local_feature[mask, :] = np.nan

    return local_feature


def read_segmentation_chunk(f_sets: List[tuple],
                            r_sets: List[tuple],
                            feature_upper_lefts: List[List[int]],
                            response_upper_lefts: List[List[int]],
                            config: configs.Config,
                            boundary_vector_file: str = None,
                            boundary_subset_geotransform: tuple = None,
                            b_set=None,
                            boundary_upper_left: List[int] = None):
    window_diameter = config.data_build.window_radius * 2

    mask = read_mask_chunk(boundary_vector_file,
                           boundary_subset_geotransform,
                           b_set,
                           boundary_upper_left,
                           window_diameter,
                           config.raw_files.boundary_bad_value)
    mv = [np.sum(mask)]

    if not _check_mask_data_sufficient(mask, config.data_build.nodata_maximum_fraction):
        return None, None

    local_response, mask = read_map_subset(r_sets, response_upper_lefts,
                                           window_diameter, mask, config.raw_files.response_nodata_value)
    if not _check_mask_data_sufficient(mask, config.data_build.nodata_maximum_fraction):
        return None, None
    mv.append(np.sum(mask))

    if (config.data_build.response_min_value is not None):
        local_response[local_response < config.data_build.response_min_value] = np.nan
    if (config.data_build.response_max_value is not None):
        local_response[local_response > config.data_build.response_max_value] = np.nan
    mask[np.any(np.isnan(local_response), axis=-1)] = True
    mv.append(np.sum(mask))

    if (mask is None):
        return None, None
    if not _check_mask_data_sufficient(mask, config.data_build.nodata_maximum_fraction):
        return None, None

    local_feature, mask = read_map_subset(f_sets, feature_upper_lefts,
                                          window_diameter, mask, config.raw_files.feature_nodata_value)
    mv.append(np.sum(mask))

    if not _check_mask_data_sufficient(mask, config.data_build.nodata_maximum_fraction):
        return None, None

    # Final check (propogate mask forward), and return
    local_feature[mask, :] = np.nan
    local_response[mask, :] = np.nan

    return local_feature, local_response


class Dataset:

    """ A container class that holds all sorts of data objects
    """

    def __init__(self, config: configs.Config):
        self.features = []
        self.responses = []
        self.weights = []

        self.feature_band_types = None
        self.response_band_types = None
        self.feature_raw_band_types = None
        self.response_raw_band_types = None

        self.feature_scalers = []
        self.response_scalers = []

        self.trainumber_folds = None

        self.config = config

    def build_or_load_scalers(self, rebuild=False):

        # TODO:  I think this worked only if feature_scaler_name was a string, but it was also possible to be a list
        #  according to the DataConfig, in which case it would error out. This needs to be updated for multiple scalers.
        #  Specifically, the feature_scaler and response_scaler assignments need to be vectorized.
        basename = _get_built_data_basename(
            self.config.data_build.dir_out, self.config.data_build.filename_prefix_out)

        feat_scaler_atr = {'savename_base': basename + '_feature_scaler'}
        feature_scaler = scalers.get_scaler(self.config.data_samples.feature_scaler_names, feat_scaler_atr)
        resp_scaler_atr = {'savename_base': basename + '_response_scaler'}
        response_scaler = scalers.get_scaler(self.config.data_samples.response_scaler_names, resp_scaler_atr)
        feature_scaler.load()
        response_scaler.load()

        self.trainumber_folds = [x for x in range(self.config.data_build.number_folds)
                                 if x not in (self.config.data_build.validation_fold, self.config.data_build.test_fold)]

        if (feature_scaler.is_fitted is False or rebuild is True):
            # TODO: do better
            feature_scaler.fit(self.features[self.trainumber_folds[0]])
            feature_scaler.save()
        if (response_scaler.is_fitted is False or rebuild is True):
            # TODO: do better
            response_scaler.fit(self.responses[self.trainumber_folds[0]])
            response_scaler.save()

        self.feature_scaler = feature_scaler
        self.response_scaler = response_scaler

    def check_input_files(self, f_file_list, r_file_list, b_file_list):

        # f = feature, r = response, b = boundary

        # file lists r and f are expected a list of lists.  The outer list is a series of sites (location a, b, etc.).
        # The inner list is a series of files associated with that site (band x, y, z).  Each site must have the
        # same number of files, and each file from each site must have the same number of bands, in the same order.
        # file list b is a list for each site, with one boundary file expected to be the interior boundary for all bands.

        # Check that feature and response files are lists
        assert type(f_file_list) is list, 'Feature files must be a list of lists'
        assert type(r_file_list) is list, 'Response files must be a list of lists'

        # Checks on the matching numbers of sites
        assert len(f_file_list) == len(r_file_list), 'Feature and response site lists must be the same length'
        assert len(f_file_list) > 0, 'At least one feature and response site is required'
        if (len(b_file_list) > 0):
            assert len(b_file_list) == len(f_file_list), 'Boundary and feature site lists must be the same length'

        # Checks that we have lists of lists for f and r
        for _f in range(len(f_file_list)):
            assert type(f_file_list[_f]) is list, 'Features at site {} are not as a list'.format(_f)
            assert type(r_file_list[_f]) is list, 'Responses at site {} are not as a list'.format(_f)

        # Checks that all files can be opened by gdal
        for _site in range(len(f_file_list)):
            assert type(f_file_list[_site]) is list, 'Features at site {} are not as a list'.format(_site)
            assert type(r_file_list[_site]) is list, 'Responses at site {} are not as a list'.format(_site)
            for _band in range(len(f_file_list[_site])):
                assert gdal.Open(f_file_list[_site][_band], gdal.GA_ReadOnly) is not None,\
                    'Could not open feature site {}, file {}'.format(_site, _band)
            for _band in range(len(r_file_list[_site])):
                assert gdal.Open(r_file_list[_site][_band], gdal.GA_ReadOnly) is not None,\
                    'Could not open response site {}, file {}'.format(_site, _band)

        # Checks on the number of files per site
        num_f_files_per_site = len(f_file_list[0])
        num_r_files_per_site = len(r_file_list[0])
        for _site in range(len(f_file_list)):
            assert len(
                f_file_list[_site]) == num_f_files_per_site, 'Inconsistent number of feature files at site {}'.format(_site)
            assert len(
                r_file_list[_site]) == num_r_files_per_site, 'Inconsistent number of response files at site {}'.format(_site)

        # Checks on the number of bands per file
        num_f_bands_per_file = [gdal.Open(x, gdal.GA_ReadOnly).RasterCount for x in f_file_list[0]]
        num_r_bands_per_file = [gdal.Open(x, gdal.GA_ReadOnly).RasterCount for x in r_file_list[0]]
        for _site in range(len(f_file_list)):
            for _file in range(len(f_file_list[_site])):
                assert gdal.Open(f_file_list[_site][_file], gdal.GA_ReadOnly).RasterCount == num_f_bands_per_file[_file],\
                    'Inconsistent number of feature bands in site {}, file {}'.format(_site, _band)

            for _file in range(len(r_file_list[_site])):
                assert gdal.Open(r_file_list[_site][_file], gdal.GA_ReadOnly).RasterCount == num_r_bands_per_file[_file],\
                    'Inconsistent number of response bands in site {}, file {}'.format(_site, _band)

    def get_band_types(self, file_list, band_types):

        valid_band_types = ['R', 'C']
        # 3 options are available for specifying band_types:
        # 1) band_types is None - assume all bands are real
        # 2) band_types is a list of strings within valid_band_types - assume each band from the associated file is the specified type,
        #    requires len(band_types) == len(file_list[0])
        # 3) band_types is list of lists (of strings, contained in valid_band_types), with the outer list referring to
        #    files and the inner list referring to bands

        num_bands_per_file = [gdal.Open(x, gdal.GA_ReadOnly).RasterCount for x in file_list[0]]

        # Nonetype, option 1 from above, auto-generate
        if (band_types is None):
            for _file in range(len(file_list[0])):
                output_raw_band_types = []
                output_raw_band_types.append(['R' for _band in range(num_bands_per_file[_file])])

        else:
            assert type(band_types) is list, 'band_types must be None or a list'

            # List of lists, option 3 from above - just check components
            if (type(band_types[0]) is list):
                for _file in range(len(band_types)):
                    assert type(
                        band_types[_file]) is list, 'If one element of band_types is a list, all elements must be lists'
                    assert len(
                        band_types[_file]) == num_bands_per_file[_file], 'File {} has wrong number of band types'.format(_file)
                    for _band in range(len(band_types[_file])):
                        assert band_types[_file][_band] in valid_band_types, 'Invalid band types at file {}, band {}'.format(
                            _file, _band)

                output_raw_band_types = band_types

            else:
                # List of values valid_band_types, option 2 from above - convert to list of lists
                output_raw_band_types = []
                for _file in range(len(band_types)):
                    assert band_types[_file] in valid_band_types, 'Invalid band type at File {}'.format(_file)
                    output_raw_band_types.append([band_types[_file] for _band in range(num_bands_per_file[_file])])

        # since it's more convenient, flatten this list of lists into a list before returning
        output_raw_band_types = [item for sublist in output_raw_band_types for item in sublist]

        return output_raw_band_types


def upper_left_pixel(trans, interior_x, interior_y):
    x_ul = max((trans[0] - interior_x)/trans[1], 0)
    y_ul = max((interior_y - trans[3])/trans[5], 0)
    return x_ul, y_ul


def get_interior_rectangle(dataset_list_of_lists: List[List[gdal.Dataset]]):

    # Convert list of lists or list for interior convenience
    dataset_list = [item for sublist in dataset_list_of_lists for item in sublist]

    # Get list of all gdal geotransforms
    trans_list = []
    for _d in range(len(dataset_list)):
        trans_list.append(dataset_list[_d].GetGeoTransform())

    # Find the interior (UL) x,y coordinates in map-space
    interior_x = np.nanmax([x[0] for x in trans_list])
    interior_y = np.nanmin([x[3] for x in trans_list])

    # calculate the UL coordinates in pixel-space
    ul_list = []
    for _d in range(len(dataset_list)):
        ul_list.append(list(upper_left_pixel(trans_list[_d], interior_x, interior_y)))

    # calculate the size of the matched interior extent
    x_len = int(np.floor(np.min([dataset_list[_d].RasterXSize - ul_list[_d][0] for _d in range(len(dataset_list))])))
    y_len = int(np.floor(np.min([dataset_list[_d].RasterYSize - ul_list[_d][1] for _d in range(len(dataset_list))])))

    # separate out into list of lists for return
    return_ul_list = []
    idx = 0
    for _l in range(len(dataset_list_of_lists)):
        local_list = []
        for _d in range(len(dataset_list_of_lists[_l])):
            local_list.append(ul_list[idx])
            idx += 1
        local_list = np.array(local_list)
        return_ul_list.append(local_list)

    return return_ul_list, x_len, y_len


# def get_interior_rectangle(feature_set, response_set, boundary_set):
#    f_trans = feature_set.GetGeoTransform()
#    r_trans = response_set.GetGeoTransform()
#    b_trans = None
#    if (boundary_set is not None):
#        b_trans = boundary_set.GetGeoTransform()
#
#    # Calculate the interior space location and extent
#
#    # Find the interior (UL) x,y coordinates in map-space
#    interior_x = max(r_trans[0], f_trans[0])
#    interior_y = min(r_trans[3], f_trans[3])
#    if (b_trans is not None):
#        interior_x = max(interior_x, b_trans[0])
#        interior_y = max(interior_y, b_trans[3])
#
#    # calculate the feature and response UL coordinates in pixel-space
#    f_x_ul, f_y_ul = upper_left_pixel(f_trans, interior_x, interior_y)
#    r_x_ul, r_y_ul = upper_left_pixel(r_trans, interior_x, interior_y)
#
#    # calculate the size of the matched interior extent
#    x_len = min(feature_set.RasterXSize - f_x_ul, response_set.RasterXSize - r_x_ul)
#    y_len = min(feature_set.RasterYSize - f_y_ul, response_set.RasterYSize - r_y_ul)
#
#    # update the UL location, and the interior extent, if there is a boundary
#    if (b_trans is not None):
#        b_x_ul, b_y_ul = upper_left_pixel(b_trans, interior_x, interior_y)
#        x_len = min(x_len, boundary_set.RasterXSize - b_x_ul)
#        y_len = min(y_len, boundary_set.RasterYSize - b_y_ul)
#
#    # convert these UL coordinates to an array for easy addition later
#    f_ul = np.array([f_x_ul, f_y_ul])
#    r_ul = np.array([r_x_ul, r_y_ul])
#    if (b_trans is not None):
#        b_ul = np.array([b_x_ul, b_y_ul])
#    else:
#        b_ul = None
#
#    return f_ul, r_ul, b_ul, x_len, y_len


def one_hot_encode_array(raw_band_types, array, memmap_file):

    cat_band_locations = [idx for idx, val in enumerate(raw_band_types) if val == 'C']
    band_types = raw_band_types.copy()
    for _c in reversed(range(len(cat_band_locations))):

        un_array = array[..., cat_band_locations[_c]]
        un_array = np.unique(un_array[np.isfinite(un_array)])
        assert len(un_array) < MAX_UNIQUE_RESPONSES,\
            'Too many ({}) unique responses found, suspected incorrect categorical specification'.format(len(un_array))
        _logger.info('Found {} categorical responses'.format(len(un_array)))
        _logger.debug('Cat response: {}'.format(un_array))

        array_shape = list(array.shape)
        array_shape[-1] = len(un_array) + array.shape[-1] - 1

        cat_memmap_file = os.path.join(os.path.dirname(
            memmap_file), os.path.basename(memmap_file).split('.')[0] + '_cat.npy')
        cat_array = np.memmap(cat_memmap_file,
                              dtype=np.float32,
                              mode='w+',
                              shape=tuple(array_shape))

        # One hot-encode
        for _r in range(array_shape[-1]):
            if (_r >= cat_band_locations[_c] and _r < len(un_array)):
                cat_array[..., _r] = np.squeeze(array[..., cat_band_locations[_c]] ==
                                                un_array[_r - cat_band_locations[_c]])
            else:
                if (_r < cat_band_locations[_c]):
                    cat_array[..., _r] = array[..., _r]
                else:
                    cat_array[..., _r] = array[..., _r - len(un_array) + 1]

        # Force file dump, and then reload the encoded responses as the primary response
        del array, cat_array
        if (os.path.isfile(memmap_file)):
            os.remove(memmap_file)
        memmap_file = cat_memmap_file
        array = np.memmap(memmap_file, dtype=np.float32, mode='r+', shape=tuple(array_shape))

        band_types.pop(cat_band_locations[_c])
        for _r in range(len(un_array)):
            band_types.insert(cat_band_locations[_c], 'B' + str(int(_c)))
    return array, band_types


def build_training_data_ordered(config: configs.Config, feature_raw_band_types: List[List[str]], response_raw_band_types: List[List[str]]):

    if config.data_build.random_seed:
        np.random.seed(config.data_build.random_seed)

    if (isinstance(config.data_build.max_samples, list)):
        if (len(config.data_build.max_samples) != len(config.raw_files.feature_files)):
            raise Exception('max_samples must equal feature_files length, or be an integer.')

    n_features = np.sum([len(feat_type) for feat_type in feature_raw_band_types])
    n_responses = np.sum([len(resp_type) for resp_type in response_raw_band_types])

    basename = _get_built_data_basename(config.data_build.dir_out, config.data_build.filename_prefix_out)
    feature_memmap_file = basename + '_feature_munge_memmap.npy'
    response_memmap_file = basename + '_response_munge_memmap.npy'
    weight_memmap_file = basename + '_weight_munge_memmap.npy'

    # TODO: fix max size issue, but force for now to prevent overly sized sets
    assert config.data_build.max_samples * (config.data_build.window_radius*2)**2 * \
        n_features / 1024.**3 < 10, 'max_samples too large'
    features = np.memmap(feature_memmap_file,
                         dtype=np.float32,
                         mode='w+',
                         shape=(config.data_build.max_samples, config.data_build.window_radius*2, config.data_build.window_radius*2, n_features))

    responses = np.memmap(response_memmap_file,
                          dtype=np.float32,
                          mode='w+',
                          shape=(config.data_build.max_samples, config.data_build.window_radius*2, config.data_build.window_radius*2, n_responses))

    sample_index = 0
    boundary_sets = [gdal.Open(loc_file, gdal.GA_ReadOnly)
                     if loc_file is not None else None for loc_file in config.boundary_files]
    if (len(boundary_sets) == 0):
        boundary_sets = [None for i in range(len(config.raw_files.feature_files))]
    for _site in range(0, len(config.raw_files.feature_files)):

        # open requisite datasets
        feature_sets = [gdal.Open(loc_file, gdal.GA_ReadOnly)
                        for loc_file in config.raw_files.feature_files[_site]]
        response_sets = [gdal.Open(loc_file, gdal.GA_ReadOnly) for loc_file in config.response_files[_site]]

        # Calculate the interior space location and extent
        [f_ul, r_ul, b_ul], x_len, y_len = get_interior_rectangle(
            [feature_sets, response_sets, [bs for bs in boundary_sets if bs is not None]])

        # Use interior space calculations to calculate pixel-based interior space offsets for data aquisition
        collist = [x for x in range(0,
                                    int(x_len - 2*config.data_build.window_radius),
                                    int(config.data_build.loss_window_radius*2))]
        rowlist = [y for y in range(0,
                                    int(y_len - 2*config.data_build.window_radius),
                                    int(config.data_build.loss_window_radius*2))]

        colrow = np.zeros((len(collist)*len(rowlist), 2)).astype(int)
        colrow[:, 0] = np.matlib.repmat(np.array(collist).reshape((-1, 1)), 1, len(rowlist)).flatten()
        colrow[:, 1] = np.matlib.repmat(np.array(rowlist).reshape((1, -1)), len(collist), 1).flatten()
        del collist, rowlist

        colrow = colrow[np.random.permutation(colrow.shape[0]), :]

        ref_trans = feature_sets[0].GetGeoTransform()
        subset_geotransform = None
        if len(config.boundary_files) > 0:
            if config.boundary_files[_site] is not None and \
                    _is_boundary_file_vectorized(config.boundary_files[_site]):
                subset_geotransform = [ref_trans[0], ref_trans[1], 0, ref_trans[3], 0, ref_trans[5]]

        for _cr in tqdm(range(len(colrow)), ncols=80):

            # Determine local information about boundary file
            local_boundary_vector_file = None
            local_boundary_upper_left = None
            if (boundary_sets[_site] is not None):
                local_boundary_upper_left = b_ul + colrow[_cr, :]
            if (subset_geotransform is not None):
                subset_geotransform[0] = ref_trans[0] + (f_ul[0][0] + colrow[_cr, 0]) * ref_trans[1]
                subset_geotransform[3] = ref_trans[3] + (f_ul[0][1] + colrow[_cr, 1]) * ref_trans[5]
                local_boundary_vector_file = config.boundary_files[_site]

            local_feature, local_response = read_segmentation_chunk(feature_sets,
                                                                    response_sets,
                                                                    f_ul + colrow[_cr, :],
                                                                    r_ul + colrow[_cr, :],
                                                                    config,
                                                                    boundary_vector_file=local_boundary_vector_file,
                                                                    boundary_upper_left=local_boundary_upper_left,
                                                                    b_set=boundary_sets[_site],
                                                                    boundary_subset_geotransform=subset_geotransform)

            if (local_feature is not None):
                features[sample_index, ...] = local_feature.copy()
                responses[sample_index, ...] = local_response.copy()
                sample_index += 1
                if (sample_index >= config.data_build.max_samples):
                    break

    # Get the feature/response shapes for re-reading (modified ooc resize)
    feat_shape = list(features.shape)
    resp_shape = list(responses.shape)
    feat_shape[0] = sample_index
    resp_shape[0] = sample_index

    # Delete and reload feauters/responses, as a hard and fast way to force data dump to disc and reload
    # with a modified size....IE, an ooc resize
    del features, responses
    features = np.memmap(feature_memmap_file, dtype=np.float32, mode='r+', shape=(tuple(feat_shape)))
    responses = np.memmap(response_memmap_file, dtype=np.float32, mode='r+', shape=tuple(resp_shape))

    # Shuffle the data one last time (in case the fold-assignment would otherwise be biased beacuase of
    # the feature/response file order
    perm = np.random.permutation(features.shape[0])
    features = features[perm, :]
    responses = responses[perm, :]
    del perm

    fold_assignments = np.zeros(responses.shape[0]).astype(int)
    for f in range(0, config.data_build.number_folds):
        idx_start = int(round(f / config.data_build.number_folds * len(fold_assignments)))
        idx_finish = int(round((f + 1) / config.data_build.number_folds * len(fold_assignments)))
        fold_assignments[idx_start:idx_finish] = f

    # Set up initial weights....will add in class-balancing if appropriate later
    weights = np.memmap(weight_memmap_file,
                        dtype=np.float32,
                        mode='w+',
                        shape=(features.shape[0], features.shape[1], features.shape[2], 1))
    weights[:, :, :, :] = 1
    weights[np.isnan(responses[..., 0])] = 0

    if (config.data_build.loss_window_radius != config.data_build.window_radius):
        buf = config.data_build.window_radius - config.data_build.loss_window_radius
        weights[:, :buf, :, -1] = 0
        weights[:, -buf:, :, -1] = 0
        weights[:, :, :buf, -1] = 0
        weights[:, :, -buf:, -1] = 0

    _logger.info('Feature shape: {}'.format(features.shape))
    _logger.info('Response shape: {}'.format(responses.shape))
    _logger.info('Weight shape: {}'.format(weights.shape))

    # one hot encode
    responses, response_band_types = one_hot_encode_array(response_raw_band_types, responses, response_memmap_file)

    for fold in range(config.data_build.number_folds):
        np.save(feature_files[fold], features[fold_assignments == fold, ...])
        np.save(response_files[fold], responses[fold_assignments == fold, ...])
        np.save(weight_files[fold], weights[fold_assignments == fold, ...])

    del features, responses, weights
    if ('C' in response_raw_band_types):
        if (np.sum(np.array(response_raw_band_types) == 'C') > 1):
            _logger.warning('Currently weighting is only enabled for one categorical response variable')
        features, responses, weights, success = open_memmap_files(config, writeable=True, override_success_file=True)
        weights = calculate_categorical_weights(responses, weights, config)
        del features, responses, weights

    # clean up munge files
    if (os.path.isfile(feature_memmap_file)):
        os.remove(feature_memmap_file)
    if (os.path.isfile(weight_memmap_file)):
        os.remove(weight_memmap_file)

    Path(config.successful_data_save_file).touch()
    features, responses, weights, success = open_memmap_files(config, writeable=False)
    return features, responses, weights, response_band_types


def build_training_data_from_response_points(config: DataConfig, feature_raw_band_types: List[List[str]], response_raw_band_types: List[List[str]]):

    if (config.random_seed is not None):
        np.random.seed(config.random_seed)

    colrow_per_site = []
    responses_per_site = []
    boundary_sets = [gdal.Open(loc_file, gdal.GA_ReadOnly)
                     if loc_file is not None else None for loc_file in config.boundary_files]
    if (len(boundary_sets) == 0):
        boundary_sets = [None for i in range(len(config.raw_files.feature_files))]
    for _site in range(0, len(config.raw_files.feature_files)):
        # open requisite datasets
        feature_sets = [gdal.Open(loc_file, gdal.GA_ReadOnly)
                        for loc_file in config.raw_files.feature_files[_site]]
        response_sets = [gdal.Open(loc_file, gdal.GA_ReadOnly) for loc_file in config.response_files[_site]]

        # Calculate the interior space location and extent
        [f_ul, r_ul, b_ul], x_len, y_len = get_interior_rectangle(
            [feature_sets, response_sets, [bs for bs in boundary_sets if bs is not None]])

        collist = []
        rowlist = []
        responses = []
        # Run through first response
        for _line in range(y_len):
            line_dat = np.squeeze(response_sets[_site].ReadAsArray(r_ul[0][0], r_ul[0][1] + _line, x_len, 1))
            if (len(line_dat.shape) == 1):
                line_dat = line_dat.reshape(-1, 1)

            if (config.response_background_value is not None):
                good_data = np.all(line_dat != config.response_background_value, axis=1)
            else:
                good_data = np.ones(line_dat.shape[0]).astype(bool)

            if (config.raw_files.response_nodata_value is not None):
                good_data[np.any(line_dat == config.raw_files.response_nodata_value, axis=1)] = False

            if (np.sum(good_data) > 0):
                line_x = np.arange(x_len)
                line_y = line_x.copy()
                line_y[:] = _line

                collist.extend(line_x[good_data].tolist())
                rowlist.extend(line_y[good_data].tolist())
                responses.append(line_dat[good_data, :])

        colrow = np.vstack([np.array(collist), np.array(rowlist)]).T
        responses = np.vstack(responses).astype(np.float32)
        responses_per_file = [responses.copy()]

        for _file in range(1, len(response_sets)):
            responses = np.zeros(responses_per_file[0].shape[0])
            for _point in range(len(colrow)):
                responses[_point] = response_sets[_file].ReadAsArray(
                    r_ul[_file][0], r_ul[_file][1], 1, 1).astype(np.float32)
            responses_per_file.append(responses.copy())

        responses_per_file = np.hstack(responses_per_file)

        good_dat = np.all(responses_per_file != config.response_background_value, axis=1)
        responses_per_file = responses_per_file[good_dat, :]
        colrow = colrow[good_dat, :]

        colrow_per_site.append(colrow)
        responses_per_site.append(np.vstack(responses))

    total_samples = 0
    for _site in range(0, len(responses_per_site)):
        total_samples += responses_per_site[_site].shape[0]

    assert config.data_build.max_samples > 0, 'need more than 1 valid sample...'

    _logger.debug('total samples: {}'.format(total_samples))
    if (total_samples > config.data_build.max_samples):
        for _site in range(0, len(responses_per_site)):
            perm = np.random.permutation(len(responses_per_site[_site]))[:int(
                config.data_build.max_samples*len(responses_per_site[_site])/float(total_samples))]
            responses_per_site[_site] = responses_per_site[_site][perm, :]
            colrow_per_site[_site] = colrow_per_site[_site][perm, :]
            _logger.debug('perm len: {}'.format(len(perm)))

    total_samples = 0
    for _site in range(0, len(responses_per_site)):
        total_samples += responses_per_site[_site].shape[0]
    _logger.debug('total samples after trim: {}'.format(total_samples))

    n_features = np.sum([len(feat_type) for feat_type in feature_raw_band_types])

    # TODO: fix max size issue, but force for now to prevent overly sized sets
    basename = _get_built_data_basename(config.data_build.dir_out, config.data_build.filename_prefix_out)
    feature_memmap_file = basename + '_feature_munge_memmap.npy'
    response_memmap_file = basename + '_response_munge_memmap.npy'
    assert total_samples * (config.data_build.window_radius*2)**2 * n_features / 1024.**3 < 10, 'max_samples too large'
    features = np.memmap(feature_memmap_file,
                         dtype=np.float32,
                         mode='w+',
                         shape=(total_samples, config.data_build.window_radius*2, config.data_build.window_radius*2, n_features))

    sample_index = 0
    boundary_sets = [gdal.Open(loc_file, gdal.GA_ReadOnly)
                     if loc_file is not None else None for loc_file in config.boundary_files]
    if (len(boundary_sets) == 0):
        boundary_sets = [None for i in range(len(config.raw_files.feature_files))]
    for _site in range(0, len(config.raw_files.feature_files)):

        # open requisite datasets
        feature_sets = [gdal.Open(loc_file, gdal.GA_ReadOnly)
                        for loc_file in config.raw_files.feature_files[_site]]
        response_sets = [gdal.Open(loc_file, gdal.GA_ReadOnly) for loc_file in config.response_files[_site]]

        # Calculate the interior space location and extent
        [f_ul, r_ul, b_ul], x_len, y_len = get_interior_rectangle(
            [feature_sets, response_sets, [bs for bs in boundary_sets if bs is not None]])

        # colrow is current the response cetners, but we need to use the pixel ULs.  So subtract
        # out the corresponding feature radius
        colrow = colrow_per_site[_site] - config.data_build.window_radius

        ref_trans = feature_sets[0].GetGeoTransform()
        subset_geotransform = None
        if len(config.boundary_files) > 0:
            if config.boundary_files[_site] is not None and \
                    _is_boundary_file_vectorized(config.boundary_files[_site]):
                subset_geotransform = [ref_trans[0], ref_trans[1], 0, ref_trans[3], 0, ref_trans[5]]

        good_response_data = np.zeros(responses_per_site[_site].shape[0]).astype(bool)
        # Now read in features
        for _cr in tqdm(range(len(colrow)), ncols=80):

            # Determine local information about boundary file
            local_boundary_vector_file = None
            local_boundary_upper_left = None
            if (boundary_sets[_site] is not None):
                local_boundary_upper_left = b_ul + colrow[_cr, :]
            if (subset_geotransform is not None):
                subset_geotransform[0] = ref_trans[0] + (f_ul[0][0] + colrow[_cr, 0]) * ref_trans[1]
                subset_geotransform[3] = ref_trans[3] + (f_ul[0][1] + colrow[_cr, 1]) * ref_trans[5]
                local_boundary_vector_file = config.boundary_files[_site]

            local_feature = read_labeling_chunk(feature_sets,
                                                f_ul + colrow[_cr, :],
                                                config,
                                                boundary_vector_file=local_boundary_vector_file,
                                                boundary_upper_left=local_boundary_upper_left,
                                                b_set=boundary_sets[_site],
                                                boundary_subset_geotransform=subset_geotransform)

            if (local_feature is not None):
                features[sample_index, ...] = local_feature.copy()
                good_response_data[_cr] = True
                sample_index += 1
        responses_per_site[_site] = responses_per_site[_site][good_response_data, :]

    # transform responses
    responses = np.vstack(responses_per_site)
    del responses_per_site

    # Get the feature shapes for re-reading (modified ooc resize)
    feat_shape = list(features.shape)
    feat_shape[0] = sample_index

    # Delete and reload feauters, as a hard and fast way to force data dump to disc and reload
    # with a modified size....IE, an ooc resize
    del features
    features = np.memmap(feature_memmap_file, dtype=np.float32, mode='r+', shape=(tuple(feat_shape)))

    # Shuffle the data one last time (in case the fold-assignment would otherwise be biased beacuase of
    # the feature/response file order
    perm = np.random.permutation(features.shape[0])
    features = features[perm, :]
    responses = responses[perm, :]
    del perm

    fold_assignments = np.zeros(responses.shape[0]).astype(int)
    for f in range(0, config.data_build.number_folds):
        idx_start = int(round(f / config.data_build.number_folds * len(fold_assignments)))
        idx_finish = int(round((f + 1) / config.data_build.number_folds * len(fold_assignments)))
        fold_assignments[idx_start:idx_finish] = f

    weights = np.ones((responses.shape[0], 1))

    # one hot encode
    responses, response_band_types = one_hot_encode_array(response_raw_band_types, responses, response_memmap_file)

    _logger.info('Feature shape: {}'.format(features.shape))
    _logger.info('Response shape: {}'.format(responses.shape))
    _logger.info('Weight shape: {}'.format(weights.shape))

    for fold in range(config.data_build.number_folds):
        # TODO:  I'm pretty sure this is an error that's present before the refactor. The *_files variables are not in
        #  this local scope
        np.save(feature_files[fold], features[fold_assignments == fold, ...])
        np.save(response_files[fold], responses[fold_assignments == fold, ...])
        np.save(weight_files[fold], weights[fold_assignments == fold, ...])

    del features, responses, weights
    if ('C' in response_raw_band_types):
        if (np.sum(np.array(response_raw_band_types) == 'C') > 1):
            _logger.warning('Currently weighting is only enabled for one categorical response variable')
        features, responses, weights = _load_built_data_files(config, writeable=True, override_success_file=True)
        weights = calculate_categorical_weights(responses, weights, config)
        del features, responses, weights

    # clean up munge files
    if (os.path.isfile(feature_memmap_file)):
        os.remove(feature_memmap_file)

    Path(config.successful_data_save_file).touch()
    features, responses, weights = _load_built_data_files(config, writeable=False)
    return features, responses, weights, response_band_types


# TODO: Phil:  sorry, I'm reorganizing the script to follow the Python conventions:  more nested or specialized
#  functions later in the script, higher level or main functions earlier, leading underscores for functions that
#  are "protected" or "private", that shouldn't be used outside of the module. This also helps because we can add
#  testing (eventually) for the lowest level functions and we'll know which ones are easiest to catch first.


def _check_build_successful(config: configs.Config) -> bool:
    basename = _get_built_data_basename(config.data_build.dir_out, config.data_build.filename_prefix_out)
    return os.path.exists(basename + _FILENAME_BUILD_SUCCESS)


def _check_built_data_files_exist(config: configs.Config, do_assert: bool = False) -> bool:
    basename = _get_built_data_basename(config.data_build.dir_out, config.data_build.filename_prefix_out)
    filepaths = \
        _get_built_features_filepaths(basename, config.data_build.num_folds) + \
        _get_built_responses_filepaths(basename, config.data_build.num_folds) + \
        _get_built_weights_filepaths(basename, config.data_build.num_folds)
    missing_files = [filepath for filepath in filepaths if not os.path.exists(filepath)]
    if missing_files:
        message = 'Built data files are missing at paths: {}'.format(', '.join(missing_files))
        if do_assert:
            assert not missing_files, message
        _logger.warning(message)
    return not missing_files


def _check_mask_data_sufficient(mask: np.array, max_nodata_fraction: float) -> bool:
    if mask is not None:
        nodata_fraction = np.sum(mask) / np.prod(mask.shape)
        if nodata_fraction <= max_nodata_fraction:
            _logger.trace('Data mask has sufficient data, missing data proportion: {}'.format(nodata_fraction))
            return True
        else:
            _logger.trace('Data mask has insufficient data, missing data proportion: {}'.format(nodata_fraction))
            return False
    else:
        _logger.trace('Data mask is None')
        return False


def _load_built_data_files(config: configs.Config, writeable: bool = False) \
        -> Tuple[List[np.array], List[np.array], List[np.array]]:
    basename = _get_built_data_basename(config.data_build.dir_out, config.data_build.filename_prefix_out)
    feature_files = _get_built_features_filepaths(basename, config.data_build.number_folds)
    response_files = _get_built_responses_filepaths(basename, config.data_build.number_folds)
    weight_files = _get_built_weights_filepaths(basename, config.data_build.number_folds)
    mode = 'r+' if writeable else 'r'
    features = [np.load(feature_file, mmap_mode=mode) for feature_file in feature_files]
    responses = [np.load(response_file, mmap_mode=mode) for response_file in response_files]
    weights = [np.load(weight_file, mmap_mode=mode) for weight_file in weight_files]
    return features, responses, weights


def _get_built_features_filepaths(dir_out: str, filename_prefix_out: str, num_folds: int) -> List[str]:
    return _get_built_data_filepaths_and_check_exist(
        dir_out, filename_prefix_out, num_folds, _FILENAME_FEATURES_SUFFIX)


def _get_built_responses_filepaths(dir_out: str, filename_prefix_out: str, num_folds: int) -> List[str]:
    return _get_built_data_filepaths_and_check_exist(
        dir_out, filename_prefix_out, num_folds, _FILENAME_RESPONSES_SUFFIX)


def _get_built_weights_filepaths(dir_out: str, filename_prefix_out: str, num_folds: int) -> List[str]:
    return _get_built_data_filepaths_and_check_exist(
        dir_out, filename_prefix_out, num_folds, _FILENAME_WEIGHTS_SUFFIX)


def _get_built_data_filepaths_and_check_exist(
        dir_out: str,
        filename_prefix_out: str,
        num_folds: int,
        filename_suffix: str
) -> List[str]:
    basename = _get_built_data_basename(dir_out, filename_prefix_out)
    filepaths = [basename + filename_suffix.format(idx_fold) for idx_fold in range(num_folds)]
    return filepaths


def _get_built_data_basename(dir_out: str, filename_prefix_out: str) -> str:
    filepath_separator = '_' if filename_prefix_out else ''
    return os.path.join(dir_out, filename_prefix_out) + filepath_separator


def _is_boundary_file_vectorized(boundary_filepath: str) -> bool:
    return os.path.splitext(boundary_filepath).lower() in _VECTORIZED_FILENAMES<|MERGE_RESOLUTION|>--- conflicted
+++ resolved
@@ -79,15 +79,9 @@
                 config.raw_files.boundary_files
             )
 
-<<<<<<< HEAD
-        # TODO: deal with boundary file list here as well if it exists
-        check_resolutions(config.raw_files.feature_files, config.raw_files.response_files)
-=======
-        boundary_files = [loc_file for loc_file in config.boundary_file_list if gdal.Open(loc_file,
-                          gdal.GA_ReadOnly) is not None]
-        check_resolutions(config.raw_files.raw_feature_file_list,
-        config.raw_files.raw_response_file_list, boundary_files)
->>>>>>> 3547f54d
+        boundary_files = [loc_file for loc_file in config.raw_files.boundary_files
+                          if gdal.Open(loc_file, gdal.GA_ReadOnly) is not None]
+        check_resolutions(config.raw_files.feature_files, config.raw_files.response_files, boundary_files)
 
         if (config.raw_files.response_data_format == 'FCN'):
             features, responses, weights, response_band_types = build_training_data_ordered(
