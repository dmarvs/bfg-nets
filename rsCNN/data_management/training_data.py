--- conflicted
+++ resolved
@@ -281,37 +281,7 @@
     return mask
 
 
-<<<<<<< HEAD
-def read_map_subset(datasets: List, upper_lefts: List[List[int]], window_diameter: int, mask, nodata_value):
-    # Next check to see if we have a response, if so read all
-    local_array = np.zeros((window_diameter, window_diameter, np.sum([lset.RasterCount for lset in datasets])))
-    idx = 0
-    for _file in range(len(datasets)):
-        file_set = datasets[_file]
-        file_upper_left = upper_lefts[_file]
-        file_array = np.zeros((window_diameter, window_diameter, file_set.RasterCount))
-        for _b in range(file_set.RasterCount):
-            ld =  file_set.GetRasterBand(b+1).ReadAsArray(file_upper_left[0], 
-                                                          file_upper_left[1], 
-                                                          window_diameter, 
-                                                          window_diameter)
-
-            mask[np.isfinite(ld) == False] = True
-            mask[ld == nodata_value] = True
-            if np.all(mask):
-                return None, None
-
-        file_array[mask, :] = np.nan
-
-        mask[np.any(np.isnan(file_array), axis=-1)] = True
-        local_array[..., idx:idx+file_array.shape[-1]] = file_array
-        idx += file_array.shape[-1]
-
-    return local_array, mask
-
-
-=======
->>>>>>> 147a72ab
+
 def read_labeling_chunk(f_sets: List[gdal.Dataset],
                         feature_upper_lefts: List[List[int]],
                         config: configs.Config,
@@ -398,14 +368,9 @@
     if not _check_mask_data_sufficient(mask, config.data_build.feature_nodata_maximum_fraction):
         return None, None
 
-<<<<<<< HEAD
-    local_feature, mask = read_map_subset(f_sets, feature_upper_lefts,
-                                          window_diameter, mask, config.raw_files.feature_nodata_value)
-=======
     local_feature, mask = shared.read_map_subset(f_sets, feature_upper_lefts,
                                                  window_diameter, mask, config.raw_files.feature_nodata_value)
     mv.append(np.sum(mask))
->>>>>>> 147a72ab
 
     if not _check_mask_data_sufficient(mask, config.data_build.feature_nodata_maximum_fraction):
         return None, None
